use std::{task::Poll, time::Duration};


use drift_program::state::user::MarketType;
use futures_util::{SinkExt, Stream, StreamExt};
use reqwest::Client;
use serde::{
    de::{self},
    Deserialize, Serialize,
};
use serde_json::{Value, json};
use tokio::sync::mpsc::{channel, Receiver};
use tokio::time::{Duration as TokioDuration, Instant};
use tokio_tungstenite::{connect_async, tungstenite::protocol::Message};
use crate::{types::{MarketId, SdkError}, constants::{perp_market_config_by_index, spot_market_config_by_index}, Context, utils::to_ws_json};

pub type L2OrderbookStream = RxStream<Result<L2Orderbook, SdkError>>;

pub type L3OrderbookStream = RxStream<Result<L3Orderbook, SdkError>>;

#[derive(Clone)]
/// Decentralized limit orderbook client
pub struct DLOBClient {
    context: Context,
    url: String,
    client: Client,
}

impl DLOBClient {
    pub fn new(url: &str, context: Context) -> Self {
        let url = url.trim_end_matches('/');
        Self {
            context,
            url: url.to_string(),
            client: Client::new(),
        }
    }
    /// Query L2 Orderbook for given `market`
    pub async fn get_l2(&self, market: MarketId) -> Result<L2Orderbook, SdkError> {
        let market_type = match market.kind {
            MarketType::Perp => "perp",
            MarketType::Spot => "spot",
        };
        let response = self
            .client
            .get(format!(
                "{}/l2?marketType={}&marketIndex={}",
                &self.url, market_type, market.index
            ))
            .send()
            .await?;
        let body = response.bytes().await?;
        serde_json::from_slice(body.as_ref()).map_err(|_| SdkError::Deserializing)
    }

    pub async fn get_l3(&self, market: MarketId) -> Result<L3Orderbook, SdkError> {
        let market_type = match market.kind {
            MarketType::Perp => "perp",
            MarketType::Spot => "spot",
        };
        let response = self
            .client
            .get(format!(
                "{}/l3?marketType={}&marketIndex={}",
                &self.url, market_type, market.index
            ))
            .send()
            .await?;
        let body = response.bytes().await?;
        serde_json::from_slice(body.as_ref()).map_err(|_| SdkError::Deserializing)
    }

    /// Subscribe to a DLOB L2 book for `market`
    pub fn subscribe_l2_book(
        &self,
        market: MarketId,
        interval_s: Option<u64>,
    ) -> L2OrderbookStream {
        let mut interval = tokio::time::interval(Duration::from_secs(interval_s.unwrap_or(1)));
        let (tx, rx) = channel(16);
        tokio::spawn({
            let client = self.clone();
            async move {
                loop {
                    let _ = interval.tick().await;
                    if tx.try_send(client.get_l2(market).await).is_err() {
                        // capacity reached or receiver closed, end the subscription task
                        break;
                    }
                }
            }
        });

        RxStream(rx)
    }

<<<<<<< HEAD
    /// Subscribe to a DLOB L3 book for `market`
    pub fn subscribe_l3_book(&self, market: MarketId, interval_s: Option<u64>) -> L3OrderbookStream {
=======
    // Subscribe to a DLOB L3 book for `market`
    pub fn subscribe_l3_book(
        &self,
        market: MarketId,
        interval_s: Option<u64>,
    ) -> L3OrderbookStream {
>>>>>>> 899e707f
        let mut interval = tokio::time::interval(Duration::from_secs(interval_s.unwrap_or(1)));
        let (tx, rx) = channel(16);
        tokio::spawn({
            let client = self.clone();
            async move {
                loop {
                    let _ = interval.tick().await;
                    if tx.try_send(client.get_l3(market).await).is_err() {
                        // capacity reached or receiver closed, end the subscription task
                        break;
                    }
                }
            }
        });

        RxStream(rx)
    }

    /// Subscribe to an orderbook via WebSocket.
    pub async fn subscribe_ws(&self, market: MarketId) -> L2OrderbookStream {
        // This unwrap should never panic
        let ws_url = crate::utils::http_to_ws(&self.url).unwrap();
        let (mut ws_stream, _) = connect_async(ws_url).await.unwrap();

        // Setup channel for L2OrderbookStream
        let (tx, rx) = channel::<Result<L2Orderbook, SdkError>>(16);

        match market.kind {
            MarketType::Perp => {
                if let Some(perp_market_config) = perp_market_config_by_index(self.context, market.index) {
                    let market_subscription_message = to_ws_json(perp_market_config);
                    ws_stream.send(Message::Text(market_subscription_message)).await.map_err(|_| SdkError::SubscriptionFailure).unwrap();
                }
            },
            MarketType::Spot => {
                if let Some(spot_market_config) = spot_market_config_by_index(self.context, market.index) {
                    let market_subscription_message = to_ws_json(spot_market_config);
                    ws_stream.send(Message::Text(market_subscription_message)).await.map_err(|_| SdkError::SubscriptionFailure).unwrap();
                }
            }
        }

        let heartbeat_interval = TokioDuration::from_secs(5);
        let mut last_heartbeat = Instant::now();
        tokio::spawn(async move {
            while let Some(message) = ws_stream.next().await {

                if last_heartbeat.elapsed() > heartbeat_interval {
                    eprintln!("Heartbeat missed!");
                    let _ = ws_stream.close(None).await;
                    break;              
                }

                match message {
                    Ok(Message::Text(text)) => {
                        let value: Value = serde_json::from_str(&text).unwrap_or_else(|_| json!({}));
                        
                        if value.get("channel").and_then(Value::as_str) == Some("heartbeat") {
                            println!("Received heartbeat");
                            last_heartbeat = Instant::now();
                        } 
                        else if let Some(channel) = value.get("channel").and_then(Value::as_str) {
                            if channel.contains("orderbook") {
                                let orderbook_data = value.get("data").and_then(Value::as_str).unwrap();
                                match serde_json::from_str::<L2Orderbook>(&orderbook_data) {
                                    Ok(orderbook) => {
                                        if tx.send(Ok(orderbook)).await.is_err() {
                                            break; // Break if the receiver is dropped
                                        }
                                    },
                                    Err(_e) => {
                                        let _ = tx.send(Err(SdkError::Deserializing)).await;
                                    }
                                }
                            }
                        }
                    },
                    Ok(Message::Close(_)) => break, // Handle WebSocket close
                    Err(_) => {
                        let _ = tx.send(Err(SdkError::SubscriptionFailure)).await;
                        break;
                    },
                    _ => {} // Handle other message types if needed
                }
            }
        });


        RxStream(rx)
    }
}

/// Simple stream wrapper over a read channel
pub struct RxStream<T>(Receiver<T>);
impl<T> Stream for RxStream<T> {
    type Item = T;
    fn poll_next(
        mut self: std::pin::Pin<&mut Self>,
        cx: &mut std::task::Context<'_>,
    ) -> Poll<Option<Self::Item>> {
        self.as_mut().0.poll_recv(cx)
    }
}

impl<T> RxStream<T> {
    /// destruct returning the inner channel
    pub fn into_rx(self) -> Receiver<T> {
        self.0
    }
}

#[derive(Debug, PartialEq, Serialize, Deserialize)]
pub struct L2Orderbook {
    /// sorted bids, highest first
    pub bids: Vec<L2Level>,
    /// sorted asks, lowest first
    pub asks: Vec<L2Level>,
    pub slot: u64,
}

#[derive(Debug, PartialEq, Serialize, Deserialize)]
pub struct L3Orderbook {
    /// sorted bids, highest first
    pub bids: Vec<L3Level>,
    /// sorted asks, lowest first
    pub asks: Vec<L3Level>,
    pub slot: u64,
}

#[derive(Debug, PartialEq, Serialize, Deserialize)]
pub struct L2Level {
    #[serde(deserialize_with = "parse_int_str")]
    pub price: u64,
    #[serde(deserialize_with = "parse_int_str")]
    pub size: u64,
}

#[derive(Debug, PartialEq, Serialize, Deserialize)]
pub struct L3Level {
    #[serde(deserialize_with = "parse_int_str")]
    pub price: u64,
    #[serde(deserialize_with = "parse_int_str")]
    pub size: u64,
    pub maker: String,
    #[serde(rename = "orderId")]
    pub order_id: u64,
}

fn parse_int_str<'de, D>(deserializer: D) -> Result<u64, D::Error>
where
    D: de::Deserializer<'de>,
{
    let s: &str = de::Deserialize::deserialize(deserializer)?;
    s.parse().map_err(de::Error::custom)
}

#[cfg(test)]
mod tests {
    use futures_util::StreamExt;

    use super::*;

    #[tokio::test]
    async fn pull_l2_book() {
        let url = "https://dlob.drift.trade";
        let client = DLOBClient::new(url, Context::MainNet);
        let perp_book = client.get_l2(MarketId::perp(0)).await.unwrap();
        dbg!(perp_book);
        let spot_book = client.get_l2(MarketId::spot(2)).await.unwrap();
        dbg!(spot_book);
    }

    #[tokio::test]
    async fn stream_l2_book() {
        let url = "https://dlob.drift.trade";
        let client = DLOBClient::new(url, Context::MainNet);
        let stream = client.subscribe_l2_book(MarketId::perp(0), None);
        let mut short_stream = stream.take(5);
        while let Some(book) = short_stream.next().await {
            dbg!(book);
        }
    }

    #[tokio::test]
    async fn pull_l3_book() {
        let url = "https://dlob.drift.trade";
        let client = DLOBClient::new(url, Context::MainNet);
        let perp_book = client.get_l3(MarketId::perp(0)).await.unwrap();
        dbg!(perp_book);
        let spot_book = client.get_l3(MarketId::spot(2)).await.unwrap();
        dbg!(spot_book);
    }

    #[tokio::test]
    async fn stream_l3_book() {
        let url = "https://dlob.drift.trade";
        let client = DLOBClient::new(url, Context::MainNet);
        let stream = client.subscribe_l3_book(MarketId::perp(0), None);
        let mut short_stream = stream.take(5);
        while let Some(book) = short_stream.next().await {
            dbg!(book);
        }
    }

    #[tokio::test]
    async fn subscribe_ws() {
        let url = "https://dlob.drift.trade";
        let client = DLOBClient::new(url, Context::MainNet);
        let market = MarketId::perp(0);
        let stream = client.subscribe_ws(market).await;
        let mut short_stream = stream.take(5);
        while let Some(book) = short_stream.next().await {
            dbg!(book);
        }
    }
}<|MERGE_RESOLUTION|>--- conflicted
+++ resolved
@@ -12,7 +12,7 @@
 use tokio::sync::mpsc::{channel, Receiver};
 use tokio::time::{Duration as TokioDuration, Instant};
 use tokio_tungstenite::{connect_async, tungstenite::protocol::Message};
-use crate::{types::{MarketId, SdkError}, constants::{perp_market_config_by_index, spot_market_config_by_index}, Context, utils::to_ws_json};
+use crate::{types::{MarketId, SdkError}, constants::{perp_market_config_by_index, spot_market_config_by_index}, Context, utils::to_ws_json, DriftClient, RpcAccountProvider};
 
 pub type L2OrderbookStream = RxStream<Result<L2Orderbook, SdkError>>;
 
@@ -29,6 +29,7 @@
 impl DLOBClient {
     pub fn new(url: &str, context: Context) -> Self {
         let url = url.trim_end_matches('/');
+
         Self {
             context,
             url: url.to_string(),
@@ -94,17 +95,12 @@
         RxStream(rx)
     }
 
-<<<<<<< HEAD
-    /// Subscribe to a DLOB L3 book for `market`
-    pub fn subscribe_l3_book(&self, market: MarketId, interval_s: Option<u64>) -> L3OrderbookStream {
-=======
     // Subscribe to a DLOB L3 book for `market`
     pub fn subscribe_l3_book(
         &self,
         market: MarketId,
         interval_s: Option<u64>,
     ) -> L3OrderbookStream {
->>>>>>> 899e707f
         let mut interval = tokio::time::interval(Duration::from_secs(interval_s.unwrap_or(1)));
         let (tx, rx) = channel(16);
         tokio::spawn({
@@ -136,12 +132,14 @@
             MarketType::Perp => {
                 if let Some(perp_market_config) = perp_market_config_by_index(self.context, market.index) {
                     let market_subscription_message = to_ws_json(perp_market_config);
+                    println!("{}", market_subscription_message);
                     ws_stream.send(Message::Text(market_subscription_message)).await.map_err(|_| SdkError::SubscriptionFailure).unwrap();
                 }
             },
             MarketType::Spot => {
                 if let Some(spot_market_config) = spot_market_config_by_index(self.context, market.index) {
                     let market_subscription_message = to_ws_json(spot_market_config);
+                    println!("{}", market_subscription_message);
                     ws_stream.send(Message::Text(market_subscription_message)).await.map_err(|_| SdkError::SubscriptionFailure).unwrap();
                 }
             }
@@ -151,7 +149,7 @@
         let mut last_heartbeat = Instant::now();
         tokio::spawn(async move {
             while let Some(message) = ws_stream.next().await {
-
+                last_heartbeat = Instant::now();
                 if last_heartbeat.elapsed() > heartbeat_interval {
                     eprintln!("Heartbeat missed!");
                     let _ = ws_stream.close(None).await;
@@ -267,6 +265,9 @@
 
     use super::*;
 
+    // this is my (frank) free helius endpoint
+    const MAINNET_ENDPOINT: &str = "https://mainnet.helius-rpc.com/?api-key=3a1ca16d-e181-4755-9fe7-eac27579b48c";
+
     #[tokio::test]
     async fn pull_l2_book() {
         let url = "https://dlob.drift.trade";
@@ -311,6 +312,13 @@
 
     #[tokio::test]
     async fn subscribe_ws() {
+        let _ = DriftClient::new(
+            Context::MainNet,
+            MAINNET_ENDPOINT,
+            RpcAccountProvider::new(MAINNET_ENDPOINT),
+        )
+        .await
+        .unwrap();
         let url = "https://dlob.drift.trade";
         let client = DLOBClient::new(url, Context::MainNet);
         let market = MarketId::perp(0);
