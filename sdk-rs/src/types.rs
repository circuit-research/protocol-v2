--- conflicted
+++ resolved
@@ -1,11 +1,7 @@
 use std::cmp::Ordering;
 
-<<<<<<< HEAD
 use drift_program::{error::ErrorCode, state::user::User};
-=======
 use anchor_lang::AccountDeserialize;
-use drift::error::ErrorCode;
->>>>>>> 4c731e3c
 // re-export types in public API
 pub use drift::{
     controller::position::PositionDirection,
@@ -388,7 +384,6 @@
     }
 }
 
-<<<<<<< HEAD
 pub struct MakerInfo {
     maker: Pubkey,
     maker_stats: Pubkey,
@@ -439,29 +434,6 @@
             order
         }
     }
-=======
-pub struct ReferrerInfo {
-    referrer: Pubkey,
-    referrer_stats: Pubkey,
-}
-
-impl ReferrerInfo {
-    pub fn new(referrer: Pubkey, referrer_stats: Pubkey) -> Self {
-        Self {
-            referrer,
-            referrer_stats,
-        }
-    }
-
-    pub fn referrer(&self) -> Pubkey {
-        self.referrer
-    }
-
-    pub fn referrer_stats(&self) -> Pubkey {
-        self.referrer_stats
-    }
-}
->>>>>>> 4c731e3c
 
     pub fn taker(&self) -> Pubkey {
         self.taker
@@ -501,6 +473,7 @@
         self.referrer_stats
     }
 }
+
 #[cfg(test)]
 mod tests {
     use drift::error::ErrorCode;
