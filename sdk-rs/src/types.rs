--- conflicted
+++ resolved
@@ -189,10 +189,8 @@
     InvalidBase58,
     #[error("insufficient SOL balance for fees")]
     OutOfSOL,
-<<<<<<< HEAD
     #[error("{0}")]
     Signing(#[from] solana_sdk::signer::SignerError),
-=======
     #[error("WebSocket connection failed {0}")]
     ConnectionError(#[from] tungstenite::Error),
     #[error("Subscription failure: {0}")]
@@ -201,7 +199,6 @@
     WebsocketError,
     #[error("Missed DLOB heartbeat")]
     MissedHeartbeat,
->>>>>>> 463a0b0c
 }
 
 impl SdkError {
