--- conflicted
+++ resolved
@@ -1,16 +1,15 @@
 //! SDK utility functions
 
 use serde_json::json;
-<<<<<<< HEAD
-use solana_sdk::{bs58, signature::Keypair};
-=======
 use solana_sdk::{
     account::Account, address_lookup_table_account::AddressLookupTableAccount, bs58,
     pubkey::Pubkey, signature::Keypair,
 };
->>>>>>> 49105e33
 
-use crate::{types::{SdkError, SdkResult}, constants::MarketConfig};
+use crate::{
+    constants::MarketConfig,
+    types::{SdkError, SdkResult},
+};
 
 // kudos @wphan
 /// Try to parse secret `key` string
@@ -53,8 +52,6 @@
     }
 }
 
-<<<<<<< HEAD
-=======
 const LOOKUP_TABLE_META_SIZE: usize = 56;
 
 /// modified from sdk.1.17.x
@@ -77,7 +74,6 @@
     })
 }
 
->>>>>>> 49105e33
 pub fn http_to_ws(url: &str) -> Result<String, &'static str> {
     let base_url = if url.starts_with("http://") {
         url.replacen("http://", "ws://", 1)
@@ -90,15 +86,6 @@
     Ok(format!("{}/ws", base_url.trim_end_matches('/')))
 }
 
-<<<<<<< HEAD
-pub fn to_ws_json(config: &impl MarketConfig) -> String {
-    json!({
-        "type": "subscribe",
-        "marketType": config.market_type(),
-        "channel": "orderbook",
-        "market": config.symbol()
-    }).to_string()
-=======
 pub fn dlob_subscribe_ws_json(market: &str) -> String {
     json!({
         "type": "subscribe",
@@ -111,7 +98,6 @@
         "market": market,
     })
     .to_string()
->>>>>>> 49105e33
 }
 
 #[cfg(test)]
@@ -145,8 +131,6 @@
     }
 
     #[test]
-<<<<<<< HEAD
-=======
     fn test_keypair_from_base64_string() {
         let keypair_data = "EbxpSbYDOH2dFAxSWMW1yvv4YWfXpemRcv4UWWRPz6jOZ006117Em+B0SUo+yB74ZWakfgaqTb66jmveA/KPmw==";
 
@@ -155,7 +139,6 @@
     }
 
     #[test]
->>>>>>> 49105e33
     fn test_https_to_ws() {
         let https_url = "https://dlob.drift.trade";
         assert!(http_to_ws(https_url).unwrap() == "wss://dlob.drift.trade/ws");
