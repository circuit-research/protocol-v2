--- conflicted
+++ resolved
@@ -12,7 +12,6 @@
 events_emitter = "0.1.3"
 fnv = "1.0.7"
 futures-util = "0.3.29"
-hex = "*"
 log = "0.4.20"
 reqwest = "*"
 serde = { version = "*", features = ["derive"] }
@@ -27,10 +26,7 @@
 tokio-tungstenite = { version = "0.21.0", features = [ "native-tls" ]}
 
 [dev-dependencies]
-<<<<<<< HEAD
-=======
 anchor-client = "0.27.0"
 hex = "*"
->>>>>>> 18b276a5
 hex-literal = "*"
 serde_json = "*"